--- conflicted
+++ resolved
@@ -18,7 +18,7 @@
 import { Attempt } from 'shared/hooks/useAttemptNext';
 import { NotificationItem } from 'shared/components/Notification';
 
-import { getPlatformType } from 'design/platform';
+import { Platform, getPlatform } from 'design/platform';
 
 import { TdpClient, ButtonState, ScrollAxis } from 'teleport/lib/tdp';
 import { ClipboardData, PngFrame, SyncKeys } from 'teleport/lib/tdp/codec';
@@ -149,7 +149,6 @@
     setWsConnection('open');
   };
 
-<<<<<<< HEAD
   const getModifierState = (e: KeyboardEvent, keyArg: string): ButtonState => {
     let state = ButtonState.UP;
     if (e.getModifierState(keyArg)) {
@@ -180,10 +179,7 @@
     }
   };
 
-  const { isMac } = getPlatform();
-=======
-  const { isMac } = getPlatformType();
->>>>>>> bd3e1629
+  const isMac = getPlatform() === Platform.macOS;
   /**
    * On MacOS Edge/Chrome/Safari, each physical CapsLock DOWN-UP registers
    * as either a single DOWN or single UP, with DOWN corresponding to
