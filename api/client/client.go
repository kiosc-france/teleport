--- conflicted
+++ resolved
@@ -3156,15 +3156,9 @@
 	NextKey string
 }
 
-<<<<<<< HEAD
-// getTypeFromUnifiedResource is used to extract the resource kind from the PaginatedResource returned
-// from the rpc ListUnifiedResources
-func getTypeFromUnifiedResource(resource *proto.PaginatedResource) (types.ResourceWithLabels, error) {
-=======
 // getResourceFromProtoPage extracts the resource from the PaginatedResource returned
 // from the rpc ListUnifiedResources
 func getResourceFromProtoPage(resource *proto.PaginatedResource) (types.ResourceWithLabels, error) {
->>>>>>> 9d199ecb
 	var out types.ResourceWithLabels
 	if r := resource.GetNode(); r != nil {
 		out = r
@@ -3197,19 +3191,11 @@
 		out = r
 		return out, nil
 	} else {
-<<<<<<< HEAD
-		return nil, trace.BadParameter("received unsupported resource %T", resource)
-	}
-}
-
-// GetUnifiedResourcePage is a helper for getting a single page of unified resources that match the provide request.
-=======
 		return nil, trace.BadParameter("received unsupported resource %T", resource.Resource)
 	}
 }
 
 // GetUnifiedResourcePage is a helper for getting a single page of unified resources that match the provided request.
->>>>>>> 9d199ecb
 func GetUnifiedResourcePage(ctx context.Context, clt GetUnifiedResourcesClient, req *proto.ListUnifiedResourcesRequest) (ResourcePage[types.ResourceWithLabels], error) {
 	var out ResourcePage[types.ResourceWithLabels]
 
@@ -3237,11 +3223,7 @@
 		}
 
 		for _, respResource := range resp.Resources {
-<<<<<<< HEAD
-			resource, err := getTypeFromUnifiedResource(respResource)
-=======
 			resource, err := getResourceFromProtoPage(respResource)
->>>>>>> 9d199ecb
 			if err != nil {
 				return out, trace.Wrap(err)
 			}
