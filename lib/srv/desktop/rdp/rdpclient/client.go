--- conflicted
+++ resolved
@@ -645,12 +645,7 @@
 
 //export handle_remote_fx_frame
 func handle_remote_fx_frame(handle C.uintptr_t, data *C.uint8_t, length C.uint32_t) C.CGOErrCode {
-<<<<<<< HEAD
-	// TODO(isaiah): check if C.GoBytes is a copy or not.
-	goData := C.GoBytes(unsafe.Pointer(data), C.int(length))
-=======
 	goData := asRustBackedSlice(data, int(length))
->>>>>>> 6665454c
 	return cgo.Handle(handle).Value().(*Client).handleRDPFastPathPDU(goData)
 }
 
