/*
Copyright 2015 Gravitational, Inc.

Licensed under the Apache License, Version 2.0 (the "License");
you may not use this file except in compliance with the License.
You may obtain a copy of the License at

    http://www.apache.org/licenses/LICENSE-2.0

Unless required by applicable law or agreed to in writing, software
distributed under the License is distributed on an "AS IS" BASIS,
WITHOUT WARRANTIES OR CONDITIONS OF ANY KIND, either express or implied.
See the License for the specific language governing permissions and
limitations under the License.
*/

package ui

import (
	"github.com/gravitational/teleport/lib/defaults"
	"github.com/gravitational/teleport/lib/services"
	"github.com/gravitational/teleport/lib/utils"
)

type access struct {
	List   bool `json:"list"`
	Read   bool `json:"read"`
	Edit   bool `json:"edit"`
	Create bool `json:"create"`
	Delete bool `json:"remove"`
}

type userACL struct {
	// Sessions defines access to recorded sessions
	Sessions access `json:"sessions"`
	// AuthConnectors defines access to auth.connectors
	AuthConnectors access `json:"authConnectors"`
	// Roles defines access to roles
	Roles access `json:"roles"`
	// Users defines access to users.
	Users access `json:"users"`
	// TrustedClusters defines access to trusted clusters
	TrustedClusters access `json:"trustedClusters"`
	// Events defines access to audit logs
	Events access `json:"events"`
<<<<<<< HEAD
	// Tokens defines access to tokens.
	Tokens access `json:"tokens"`
	// Nodes defines access to nodes.
	Nodes access `json:"nodes"`
=======
	// AppServers defines access to application servers.
	AppServers access `json:"appServers"`
>>>>>>> 9506b980
	// SSH defines access to servers
	SSHLogins []string `json:"sshLogins"`
}

type authType string

const (
	authLocal authType = "local"
	authSSO   authType = "sso"
)

type userContext struct {
	// AuthType is auth method of this user
	AuthType authType `json:"authType"`
	// Name is this user name
	Name string `json:"userName"`
	// ACL contains user access control list
	ACL userACL `json:"userAcl"`
	// Cluster contains cluster detail for this user's context
	Cluster *Cluster `json:"cluster"`
}

func getLogins(roleSet services.RoleSet) []string {
	allowed := []string{}
	denied := []string{}
	for _, role := range roleSet {
		denied = append(denied, role.GetLogins(services.Deny)...)
		allowed = append(allowed, role.GetLogins(services.Allow)...)
	}

	allowed = utils.Deduplicate(allowed)
	denied = utils.Deduplicate(denied)
	userLogins := []string{}
	for _, login := range allowed {
		loginMatch, _ := services.MatchLogin(denied, login)
		if !loginMatch {
			userLogins = append(userLogins, login)
		}
	}

	return userLogins
}

func hasAccess(roleSet services.RoleSet, ctx *services.Context, kind string, verbs ...string) bool {
	for _, verb := range verbs {
		// Since this check occurs often and it does not imply the caller is trying
		// to access any resource, silence any logging done on the proxy.
		err := roleSet.CheckAccessToRule(ctx, defaults.Namespace, kind, verb, true)
		if err != nil {
			return false
		}
	}

	return true
}

func newAccess(roleSet services.RoleSet, ctx *services.Context, kind string) access {
	return access{
		List:   hasAccess(roleSet, ctx, kind, services.VerbList),
		Read:   hasAccess(roleSet, ctx, kind, services.VerbRead),
		Edit:   hasAccess(roleSet, ctx, kind, services.VerbUpdate),
		Create: hasAccess(roleSet, ctx, kind, services.VerbCreate),
		Delete: hasAccess(roleSet, ctx, kind, services.VerbDelete),
	}
}

// NewUserContext returns user context
func NewUserContext(user services.User, userRoles services.RoleSet) (*userContext, error) {
	ctx := &services.Context{User: user}
	sessionAccess := newAccess(userRoles, ctx, services.KindSession)
	roleAccess := newAccess(userRoles, ctx, services.KindRole)
	authConnectors := newAccess(userRoles, ctx, services.KindAuthConnector)
	trustedClusterAccess := newAccess(userRoles, ctx, services.KindTrustedCluster)
	eventAccess := newAccess(userRoles, ctx, services.KindEvent)
	userAccess := newAccess(userRoles, ctx, services.KindUser)
<<<<<<< HEAD
	tokenAccess := newAccess(userRoles, ctx, services.KindToken)
	nodeAccess := newAccess(userRoles, ctx, services.KindNode)
=======
	appServerAccess := newAccess(userRoles, ctx, "TODO: ADD THE RIGHT RESOURCE")
>>>>>>> 9506b980
	logins := getLogins(userRoles)

	acl := userACL{
		AppServers:      appServerAccess,
		AuthConnectors:  authConnectors,
		TrustedClusters: trustedClusterAccess,
		Sessions:        sessionAccess,
		Roles:           roleAccess,
		Events:          eventAccess,
		SSHLogins:       logins,
		Users:           userAccess,
		Tokens:          tokenAccess,
		Nodes:           nodeAccess,
	}

	// local user
	authType := authLocal

	// check for any SSO identities
	isSSO := len(user.GetOIDCIdentities()) > 0 ||
		len(user.GetGithubIdentities()) > 0 ||
		len(user.GetSAMLIdentities()) > 0

	if isSSO {
		// SSO user
		authType = authSSO
	}

	return &userContext{
		Name:     user.GetName(),
		ACL:      acl,
		AuthType: authType,
	}, nil
}<|MERGE_RESOLUTION|>--- conflicted
+++ resolved
@@ -43,15 +43,12 @@
 	TrustedClusters access `json:"trustedClusters"`
 	// Events defines access to audit logs
 	Events access `json:"events"`
-<<<<<<< HEAD
 	// Tokens defines access to tokens.
 	Tokens access `json:"tokens"`
 	// Nodes defines access to nodes.
 	Nodes access `json:"nodes"`
-=======
 	// AppServers defines access to application servers.
 	AppServers access `json:"appServers"`
->>>>>>> 9506b980
 	// SSH defines access to servers
 	SSHLogins []string `json:"sshLogins"`
 }
@@ -127,12 +124,9 @@
 	trustedClusterAccess := newAccess(userRoles, ctx, services.KindTrustedCluster)
 	eventAccess := newAccess(userRoles, ctx, services.KindEvent)
 	userAccess := newAccess(userRoles, ctx, services.KindUser)
-<<<<<<< HEAD
 	tokenAccess := newAccess(userRoles, ctx, services.KindToken)
 	nodeAccess := newAccess(userRoles, ctx, services.KindNode)
-=======
 	appServerAccess := newAccess(userRoles, ctx, "TODO: ADD THE RIGHT RESOURCE")
->>>>>>> 9506b980
 	logins := getLogins(userRoles)
 
 	acl := userACL{
