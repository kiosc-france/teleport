--- conflicted
+++ resolved
@@ -142,13 +142,10 @@
 			parser = newInstallerParser()
 		case types.KindKubernetesCluster:
 			parser = newKubeClusterParser()
-<<<<<<< HEAD
+		case types.KindPlugin:
+			parser = newPluginParser(kind.LoadSecrets)
 		case types.KindSAMLIdPServiceProvider:
 			parser = newSAMLIDPServiceProviderParser()
-=======
-		case types.KindPlugin:
-			parser = newPluginParser(kind.LoadSecrets)
->>>>>>> eff2996a
 		default:
 			return nil, trace.BadParameter("watcher on object kind %q is not supported", kind.Kind)
 		}
@@ -1357,27 +1354,6 @@
 	}
 }
 
-<<<<<<< HEAD
-func newSAMLIDPServiceProviderParser() *samlIDPServiceProviderParser {
-	return &samlIDPServiceProviderParser{
-		baseParser: newBaseParser(backend.Key(samlIDPServiceProviderPrefix)),
-	}
-}
-
-type samlIDPServiceProviderParser struct {
-	baseParser
-}
-
-func (p *samlIDPServiceProviderParser) parse(event backend.Event) (types.Resource, error) {
-	switch event.Type {
-	case types.OpDelete:
-		return resourceHeader(event, types.KindSAMLIdPServiceProvider, types.V1, 0)
-	case types.OpPut:
-		return services.UnmarshalSAMLIdPServiceProvider(event.Item.Value,
-			services.WithResourceID(event.Item.ID),
-			services.WithExpires(event.Item.Expires),
-		)
-=======
 type pluginParser struct {
 	baseParser
 	loadSecrets bool
@@ -1407,7 +1383,30 @@
 			return nil, trace.Wrap(err)
 		}
 		return plugin, nil
->>>>>>> eff2996a
+	default:
+		return nil, trace.BadParameter("event %v is not supported", event.Type)
+	}
+}
+
+func newSAMLIDPServiceProviderParser() *samlIDPServiceProviderParser {
+	return &samlIDPServiceProviderParser{
+		baseParser: newBaseParser(backend.Key(samlIDPServiceProviderPrefix)),
+	}
+}
+
+type samlIDPServiceProviderParser struct {
+	baseParser
+}
+
+func (p *samlIDPServiceProviderParser) parse(event backend.Event) (types.Resource, error) {
+	switch event.Type {
+	case types.OpDelete:
+		return resourceHeader(event, types.KindSAMLIdPServiceProvider, types.V1, 0)
+	case types.OpPut:
+		return services.UnmarshalSAMLIdPServiceProvider(event.Item.Value,
+			services.WithResourceID(event.Item.ID),
+			services.WithExpires(event.Item.Expires),
+		)
 	default:
 		return nil, trace.BadParameter("event %v is not supported", event.Type)
 	}
