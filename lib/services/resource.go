--- conflicted
+++ resolved
@@ -177,15 +177,12 @@
 		return types.KindToken, nil
 	case types.KindInstaller:
 		return types.KindInstaller, nil
-<<<<<<< HEAD
 	case types.KindOktaGroups:
 		return types.KindOktaGroups, nil
 	case types.KindOktaApps:
 		return types.KindOktaApps, nil
-=======
 	case types.KindDatabaseService, types.KindDatabaseService + "s":
 		return types.KindDatabaseService, nil
->>>>>>> 6fa75978
 	}
 	return "", trace.BadParameter("unsupported resource: %q - resources should be expressed as 'type/name', for example 'connector/github'", in)
 }
