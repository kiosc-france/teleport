--- conflicted
+++ resolved
@@ -1,10 +1,6 @@
 should add an operator side-car when operator is enabled:
   1: |
-<<<<<<< HEAD
-    image: public.ecr.aws/gravitational/teleport-operator:12.4.12-tshfix.3
-=======
     image: public.ecr.aws/gravitational/teleport-operator:12.4.14
->>>>>>> 7d4b7603
     imagePullPolicy: IfNotPresent
     livenessProbe:
       httpGet:
@@ -34,11 +30,7 @@
     - args:
       - --diag-addr=0.0.0.0:3000
       - --apply-on-startup=/etc/teleport/apply-on-startup.yaml
-<<<<<<< HEAD
-      image: public.ecr.aws/gravitational/teleport:12.4.12-tshfix.3
-=======
       image: public.ecr.aws/gravitational/teleport:12.4.14
->>>>>>> 7d4b7603
       imagePullPolicy: IfNotPresent
       lifecycle:
         preStop:
@@ -146,11 +138,7 @@
     - args:
       - --diag-addr=0.0.0.0:3000
       - --apply-on-startup=/etc/teleport/apply-on-startup.yaml
-<<<<<<< HEAD
-      image: public.ecr.aws/gravitational/teleport:12.4.12-tshfix.3
-=======
       image: public.ecr.aws/gravitational/teleport:12.4.14
->>>>>>> 7d4b7603
       imagePullPolicy: IfNotPresent
       lifecycle:
         preStop:
@@ -228,11 +216,7 @@
     - args:
       - --diag-addr=0.0.0.0:3000
       - --apply-on-startup=/etc/teleport/apply-on-startup.yaml
-<<<<<<< HEAD
-      image: public.ecr.aws/gravitational/teleport:12.4.12-tshfix.3
-=======
       image: public.ecr.aws/gravitational/teleport:12.4.14
->>>>>>> 7d4b7603
       imagePullPolicy: IfNotPresent
       lifecycle:
         preStop:
@@ -299,11 +283,7 @@
     - args:
       - --diag-addr=0.0.0.0:3000
       - --apply-on-startup=/etc/teleport/apply-on-startup.yaml
-<<<<<<< HEAD
-      image: public.ecr.aws/gravitational/teleport:12.4.12-tshfix.3
-=======
       image: public.ecr.aws/gravitational/teleport:12.4.14
->>>>>>> 7d4b7603
       imagePullPolicy: IfNotPresent
       lifecycle:
         preStop:
