---
title: Server Access Guides
description: Teleport Server Access guides.
layout: tocless-doc
---

- [Using Teleport with PAM](./guides/ssh-pam.mdx): How to configure Teleport SSH with PAM (Pluggable Authentication Modules).
- [OpenSSH Guide](./guides/openssh.mdx): How to use Teleport on legacy systems with OpenSSH and sshd.
- [Recording Proxy Mode](./guides/recording-proxy-mode.mdx): How to use Teleport Recording Proxy Mode to capture activity on OpenSSH servers.
- [BPF Session Recording](./guides/bpf-session-recording.mdx): How to use BPF to record SSH session commands, modified files and network connections.
- [Restricted Session](./guides/restricted-session.mdx): How to configure and use Restricted Session to apply security policies to SSH sessions.
- [Visual Studio Code](./guides/vscode.mdx): How to remotely develop with Visual Studio Code and Teleport.
- [JetBrains SFTP](./guides/jetbrains-sftp.mdx): How to use a JetBrains IDE to access SFTP with Teleport.
- [Host User Creation](./guides/host-user-creation.mdx): How to configure Teleport to automatically create transient host users.
<<<<<<< HEAD
- [Linux Auditing System](./guides/auditd.mdx): How to integrate Teleport with the Linux Auditing System (auditd).
- [EC2 Instance Discovery (Preview)](./guides/ec2-discovery.mdx): How to configure Teleport to automatically enroll EC2 instances.
=======
- [EC2 Instance Discovery (Preview)](./guides/ec2-discovery.mdx): How to configure Teleport to automatically enroll EC2 instances.
- [Using Teleport with Ansible](./guides/ansible.mdx): How to use Ansible with
  Teleport-issued SSH credentials. 
>>>>>>> d2c1b30a
<|MERGE_RESOLUTION|>--- conflicted
+++ resolved
@@ -12,11 +12,7 @@
 - [Visual Studio Code](./guides/vscode.mdx): How to remotely develop with Visual Studio Code and Teleport.
 - [JetBrains SFTP](./guides/jetbrains-sftp.mdx): How to use a JetBrains IDE to access SFTP with Teleport.
 - [Host User Creation](./guides/host-user-creation.mdx): How to configure Teleport to automatically create transient host users.
-<<<<<<< HEAD
 - [Linux Auditing System](./guides/auditd.mdx): How to integrate Teleport with the Linux Auditing System (auditd).
 - [EC2 Instance Discovery (Preview)](./guides/ec2-discovery.mdx): How to configure Teleport to automatically enroll EC2 instances.
-=======
-- [EC2 Instance Discovery (Preview)](./guides/ec2-discovery.mdx): How to configure Teleport to automatically enroll EC2 instances.
 - [Using Teleport with Ansible](./guides/ansible.mdx): How to use Ansible with
-  Teleport-issued SSH credentials. 
->>>>>>> d2c1b30a
+  Teleport-issued SSH credentials. 